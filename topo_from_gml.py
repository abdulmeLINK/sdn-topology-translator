from mininet.topo import Topo
from mininet.net import Mininet
from mininet.node import OVSKernelSwitch
from mininet.cli import CLI
from mininet.log import setLogLevel
import networkx as nx
import sys
import os
<<<<<<< HEAD
import time  # Add this import
import re # Add this import for sanitizing names
=======
import time
>>>>>>> 82979ed7

# ANSI Color codes for terminal output
class Colors:
    RED = '\033[91m'
    GREEN = '\033[92m'
    YELLOW = '\033[93m'
    BLUE = '\033[94m'
    MAGENTA = '\033[95m'
    CYAN = '\033[96m'
    WHITE = '\033[97m'
    BOLD = '\033[1m'
    UNDERLINE = '\033[4m'
    END = '\033[0m'

class ZooTopo(Topo):
    """Mininet topology created from GML file."""
    
    def __init__(self, gml_file=None, **opts):
        if gml_file is None:
            raise ValueError("GML file path is required")
        if not os.path.exists(gml_file):
            raise FileNotFoundError(f"GML file not found: {gml_file}")
        if not os.access(gml_file, os.R_OK):
            raise PermissionError(f"Cannot read GML file: {gml_file}")
        
        self.gml_file = gml_file
        super(ZooTopo, self).__init__(**opts)
        
        try:
            self._build_topology()
        except Exception as e:
            raise RuntimeError(f"Failed to build topology from {gml_file}: {str(e)}")
    
    def _build_topology(self):
        try:
            print(f"{Colors.CYAN}Loading topology from: {self.gml_file}{Colors.END}")
            G = nx.read_gml(self.gml_file)
        except Exception as e:
            raise ValueError(f"Invalid GML file format: {str(e)}")
        
        if len(G.nodes()) == 0:
            raise ValueError("GML file contains no nodes")
        
        node_count = len(G.nodes())
        edge_count = len(G.edges())
        print(f"{Colors.BLUE}Found {node_count} nodes and {edge_count} edges{Colors.END}")
        
        self.node_mapping = {}
        
<<<<<<< HEAD
        # Add switches for each node - using standalone mode for better connectivity
=======
>>>>>>> 82979ed7
        print(f"{Colors.YELLOW}Creating switches...{Colors.END}")
        for i, node in enumerate(G.nodes()):
            switch_name = f's{i}'
            self.node_mapping[node] = switch_name
<<<<<<< HEAD
            # Add switch in standalone mode for L2 learning without controller
=======
            # Set failMode='standalone' so switch behaves as learning switch without controller
>>>>>>> 82979ed7
            self.addSwitch(switch_name, cls=OVSKernelSwitch, failMode='standalone')
            print(f"  {switch_name}: {node}")
        
        print(f"{Colors.YELLOW}Creating links between switches...{Colors.END}")
        for src, dst in G.edges():
            src_switch = self.node_mapping[src]
            dst_switch = self.node_mapping[dst]
            self.addLink(src_switch, dst_switch)
            print(f"  {src_switch} <-> {dst_switch} ({src} <-> {dst})")
        
        print(f"{Colors.YELLOW}Creating hosts...{Colors.END}")
        for node in G.nodes():
            switch_name = self.node_mapping[node]
<<<<<<< HEAD
            # Use simple h{index} for host name to avoid length issues
            host_name = switch_name.replace('s', 'h') # h0, h1, h2, etc.
            gml_label = G.nodes[node].get('label', str(node)) # Get label or use node id

=======
            host_name = switch_name.replace('s', 'h')
>>>>>>> 82979ed7
            self.addHost(host_name)
            self.addLink(host_name, switch_name)
            print(f"  {host_name} (corresponds to GML Node '{gml_label}', connected to {switch_name})")
        
        print(f"{Colors.GREEN}Topology created successfully:{Colors.END}")
        print(f"  - {node_count} switches")
        print(f"  - {node_count} hosts")
        print(f"  - {edge_count + node_count} links")

    def build(self):
        pass

def main():
    setLogLevel('info')
    if len(sys.argv) != 2:
        print(f"{Colors.RED}Error: Missing GML file argument{Colors.END}")
        print("Usage: python topo_from_gml.py <topology.gml>")
        print("Example: python topo_from_gml.py Abilene.gml")
        sys.exit(1)
    
    gml_file = sys.argv[1]
    try:
        print(f"{Colors.BOLD}Starting SDN Topology Translator...{Colors.END}")
        print("=" * 50)
        
        topo = ZooTopo(gml_file=gml_file)
        print("=" * 50)
        print(f"{Colors.MAGENTA}Starting Mininet network with standalone switches (no controller)...{Colors.END}")
        
<<<<<<< HEAD
        # Using OVSKernelSwitch in standalone mode - no external controller needed
        print(f"{Colors.YELLOW}Using OVSKernelSwitch in standalone mode for automatic L2 learning...{Colors.END}")
        net = Mininet(topo=topo, switch=OVSKernelSwitch, controller=None)
        net.start()

        print(f"{Colors.CYAN}Network started, waiting 3 seconds for switches to initialize...{Colors.END}")
        time.sleep(3) # Wait for 3 seconds for switches to come up

        print(f"{Colors.YELLOW}Host IP Addresses:{Colors.END}")
        for host in net.hosts:
            print(f"  {host.name}: {host.IP()}")
=======
        # Important: No controller specified, switches in standalone mode
        net = Mininet(topo=topo, controller=None, switch=OVSKernelSwitch)
        net.start()

        print(f"{Colors.CYAN}Network started, waiting 2 seconds for components to initialize...{Colors.END}")
        time.sleep(2)
>>>>>>> 82979ed7

        print(f"{Colors.YELLOW}Enabling STP on all switches...{Colors.END}")
        for switch in net.switches:
<<<<<<< HEAD
            switch.cmd(f'ovs-vsctl set bridge {switch.name} stp_enable=true')
            print(f"  Enabled STP on {switch.name}")
        
        print(f"{Colors.CYAN}STP enabled, waiting 15 seconds for convergence before CLI...{Colors.END}")
        time.sleep(7) # Wait for 7 seconds for STP to converge
=======
            switch.cmd(f'ovs-vsctl set bridge {switch.name} stp_enable=false')
            print(f"  Disabled STP on {switch.name}")

        print(f"{Colors.CYAN}Assigning IP addresses to hosts...{Colors.END}")
        # Assign IPs 10.0.0.x/24 to hosts automatically so ping works
        for i, host in enumerate(net.hosts):
            ip = f"10.0.0.{i+1}/24"
            host.setIP(ip)
            print(f"  {host.name} -> {ip}")
        
        print(f"{Colors.CYAN}STP disabled, waiting 1 second before CLI...{Colors.END}")
        time.sleep(1)
>>>>>>> 82979ed7

        print(f"{Colors.GREEN}Network setup complete! Ready for CLI.{Colors.END}")
        print(f"{Colors.CYAN}Available commands in CLI:{Colors.END}")
        print("   - nodes: Show all nodes")
        print("   - links: Show all links") 
        print("   - pingall: Test connectivity")
        print("   - ping h1 h2: Test connectivity between specific hosts")
        print("   - exit: Stop network and exit")
        print("=" * 50)
        
        CLI(net)
        
    except FileNotFoundError as e:
        print(f"{Colors.RED}File Error: {e}{Colors.END}")
        print(f"{Colors.YELLOW}Tip: Check if the file path is correct and the file exists{Colors.END}")
        sys.exit(1)
        
    except PermissionError as e:
        print(f"{Colors.RED}Permission Error: {e}{Colors.END}")
        print(f"{Colors.YELLOW}Tip: Check file permissions or run with appropriate privileges{Colors.END}")
        sys.exit(1)
        
    except ValueError as e:
        print(f"{Colors.RED}Format Error: {e}{Colors.END}")
        print(f"{Colors.YELLOW}Tip: Ensure the file is a valid GML format{Colors.END}")
        sys.exit(1)
        
    except RuntimeError as e:
        print(f"{Colors.RED}Runtime Error: {e}{Colors.END}")
        print(f"{Colors.YELLOW}Tip: Check the GML file structure and node/edge definitions{Colors.END}")
        sys.exit(1)
        
    except KeyboardInterrupt:
        print(f"\n{Colors.YELLOW}Interrupted by user{Colors.END}")
        
    except Exception as e:
        print(f"{Colors.RED}Unexpected Error: {e}{Colors.END}")
        print(f"{Colors.YELLOW}Tip: Please check the error message and try again{Colors.END}")
        sys.exit(1)
        
    finally:
        try:
            if 'net' in locals():
                print(f"{Colors.CYAN}Stopping network...{Colors.END}")
                net.stop()
                print(f"{Colors.GREEN}Network stopped successfully!{Colors.END}")
        except Exception as cleanup_error:
            print(f"{Colors.YELLOW}Warning during cleanup: {cleanup_error}{Colors.END}")

if __name__ == '__main__':
    main()<|MERGE_RESOLUTION|>--- conflicted
+++ resolved
@@ -6,12 +6,8 @@
 import networkx as nx
 import sys
 import os
-<<<<<<< HEAD
 import time  # Add this import
 import re # Add this import for sanitizing names
-=======
-import time
->>>>>>> 82979ed7
 
 # ANSI Color codes for terminal output
 class Colors:
@@ -61,19 +57,12 @@
         
         self.node_mapping = {}
         
-<<<<<<< HEAD
         # Add switches for each node - using standalone mode for better connectivity
-=======
->>>>>>> 82979ed7
         print(f"{Colors.YELLOW}Creating switches...{Colors.END}")
         for i, node in enumerate(G.nodes()):
             switch_name = f's{i}'
             self.node_mapping[node] = switch_name
-<<<<<<< HEAD
             # Add switch in standalone mode for L2 learning without controller
-=======
-            # Set failMode='standalone' so switch behaves as learning switch without controller
->>>>>>> 82979ed7
             self.addSwitch(switch_name, cls=OVSKernelSwitch, failMode='standalone')
             print(f"  {switch_name}: {node}")
         
@@ -87,14 +76,10 @@
         print(f"{Colors.YELLOW}Creating hosts...{Colors.END}")
         for node in G.nodes():
             switch_name = self.node_mapping[node]
-<<<<<<< HEAD
             # Use simple h{index} for host name to avoid length issues
             host_name = switch_name.replace('s', 'h') # h0, h1, h2, etc.
             gml_label = G.nodes[node].get('label', str(node)) # Get label or use node id
 
-=======
-            host_name = switch_name.replace('s', 'h')
->>>>>>> 82979ed7
             self.addHost(host_name)
             self.addLink(host_name, switch_name)
             print(f"  {host_name} (corresponds to GML Node '{gml_label}', connected to {switch_name})")
@@ -124,7 +109,6 @@
         print("=" * 50)
         print(f"{Colors.MAGENTA}Starting Mininet network with standalone switches (no controller)...{Colors.END}")
         
-<<<<<<< HEAD
         # Using OVSKernelSwitch in standalone mode - no external controller needed
         print(f"{Colors.YELLOW}Using OVSKernelSwitch in standalone mode for automatic L2 learning...{Colors.END}")
         net = Mininet(topo=topo, switch=OVSKernelSwitch, controller=None)
@@ -136,37 +120,14 @@
         print(f"{Colors.YELLOW}Host IP Addresses:{Colors.END}")
         for host in net.hosts:
             print(f"  {host.name}: {host.IP()}")
-=======
-        # Important: No controller specified, switches in standalone mode
-        net = Mininet(topo=topo, controller=None, switch=OVSKernelSwitch)
-        net.start()
-
-        print(f"{Colors.CYAN}Network started, waiting 2 seconds for components to initialize...{Colors.END}")
-        time.sleep(2)
->>>>>>> 82979ed7
 
         print(f"{Colors.YELLOW}Enabling STP on all switches...{Colors.END}")
         for switch in net.switches:
-<<<<<<< HEAD
             switch.cmd(f'ovs-vsctl set bridge {switch.name} stp_enable=true')
             print(f"  Enabled STP on {switch.name}")
         
         print(f"{Colors.CYAN}STP enabled, waiting 15 seconds for convergence before CLI...{Colors.END}")
         time.sleep(7) # Wait for 7 seconds for STP to converge
-=======
-            switch.cmd(f'ovs-vsctl set bridge {switch.name} stp_enable=false')
-            print(f"  Disabled STP on {switch.name}")
-
-        print(f"{Colors.CYAN}Assigning IP addresses to hosts...{Colors.END}")
-        # Assign IPs 10.0.0.x/24 to hosts automatically so ping works
-        for i, host in enumerate(net.hosts):
-            ip = f"10.0.0.{i+1}/24"
-            host.setIP(ip)
-            print(f"  {host.name} -> {ip}")
-        
-        print(f"{Colors.CYAN}STP disabled, waiting 1 second before CLI...{Colors.END}")
-        time.sleep(1)
->>>>>>> 82979ed7
 
         print(f"{Colors.GREEN}Network setup complete! Ready for CLI.{Colors.END}")
         print(f"{Colors.CYAN}Available commands in CLI:{Colors.END}")
